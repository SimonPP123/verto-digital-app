--- conflicted
+++ resolved
@@ -5,11 +5,7 @@
 const passport = require('passport');
 const session = require('express-session');
 const Redis = require('redis');
-<<<<<<< HEAD
-const RedisStore = require('connect-redis')(session);
-=======
 const RedisStore = require('connect-redis').default;
->>>>>>> 964eaf73
 const logger = require('./utils/logger');
 const { testConnection, initDatabase } = require('../config/db');
 
@@ -23,11 +19,7 @@
 redisClient.connect().catch(console.error);
 
 // Initialize Redis store
-<<<<<<< HEAD
 const redisStore = new RedisStore({
-=======
-const redisStore = new RedisStore({ 
->>>>>>> 964eaf73
   client: redisClient,
   prefix: 'verto:sess:'
 });
